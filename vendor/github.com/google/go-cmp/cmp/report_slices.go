// Copyright 2019, The Go Authors. All rights reserved.
// Use of this source code is governed by a BSD-style
// license that can be found in the LICENSE file.

package cmp

import (
	"bytes"
	"fmt"
	"math"
	"reflect"
	"strconv"
	"strings"
	"unicode"
	"unicode/utf8"

	"github.com/google/go-cmp/cmp/internal/diff"
)

// CanFormatDiffSlice reports whether we support custom formatting for nodes
// that are slices of primitive kinds or strings.
func (opts formatOptions) CanFormatDiffSlice(v *valueNode) bool {
	switch {
	case opts.DiffMode != diffUnknown:
		return false // Must be formatting in diff mode
	case v.NumDiff == 0:
		return false // No differences detected
	case !v.ValueX.IsValid() || !v.ValueY.IsValid():
		return false // Both values must be valid
	case v.NumIgnored > 0:
		return false // Some ignore option was used
	case v.NumTransformed > 0:
		return false // Some transform option was used
	case v.NumCompared > 1:
		return false // More than one comparison was used
	case v.NumCompared == 1 && v.Type.Name() != "":
		// The need for cmp to check applicability of options on every element
		// in a slice is a significant performance detriment for large []byte.
		// The workaround is to specify Comparer(bytes.Equal),
		// which enables cmp to compare []byte more efficiently.
		// If they differ, we still want to provide batched diffing.
		// The logic disallows named types since they tend to have their own
		// String method, with nicer formatting than what this provides.
		return false
	}

	// Check whether this is an interface with the same concrete types.
	t := v.Type
	vx, vy := v.ValueX, v.ValueY
	if t.Kind() == reflect.Interface && !vx.IsNil() && !vy.IsNil() && vx.Elem().Type() == vy.Elem().Type() {
		vx, vy = vx.Elem(), vy.Elem()
		t = vx.Type()
	}

	// Check whether we provide specialized diffing for this type.
	switch t.Kind() {
	case reflect.String:
	case reflect.Array, reflect.Slice:
		// Only slices of primitive types have specialized handling.
		switch t.Elem().Kind() {
		case reflect.Int, reflect.Int8, reflect.Int16, reflect.Int32, reflect.Int64,
			reflect.Uint, reflect.Uint8, reflect.Uint16, reflect.Uint32, reflect.Uint64, reflect.Uintptr,
			reflect.Bool, reflect.Float32, reflect.Float64, reflect.Complex64, reflect.Complex128:
		default:
			return false
		}

		// Both slice values have to be non-empty.
		if t.Kind() == reflect.Slice && (vx.Len() == 0 || vy.Len() == 0) {
			return false
		}

		// If a sufficient number of elements already differ,
		// use specialized formatting even if length requirement is not met.
		if v.NumDiff > v.NumSame {
			return true
		}
	default:
		return false
	}

	// Use specialized string diffing for longer slices or strings.
<<<<<<< HEAD
	const minLength = 64
=======
	const minLength = 32
>>>>>>> dec2f38e
	return vx.Len() >= minLength && vy.Len() >= minLength
}

// FormatDiffSlice prints a diff for the slices (or strings) represented by v.
// This provides custom-tailored logic to make printing of differences in
// textual strings and slices of primitive kinds more readable.
func (opts formatOptions) FormatDiffSlice(v *valueNode) textNode {
	assert(opts.DiffMode == diffUnknown)
	t, vx, vy := v.Type, v.ValueX, v.ValueY
	if t.Kind() == reflect.Interface {
		vx, vy = vx.Elem(), vy.Elem()
		t = vx.Type()
		opts = opts.WithTypeMode(emitType)
	}

	// Auto-detect the type of the data.
	var sx, sy string
	var ssx, ssy []string
	var isString, isMostlyText, isPureLinedText, isBinary bool
	switch {
	case t.Kind() == reflect.String:
		sx, sy = vx.String(), vy.String()
		isString = true
	case t.Kind() == reflect.Slice && t.Elem() == reflect.TypeOf(byte(0)):
		sx, sy = string(vx.Bytes()), string(vy.Bytes())
		isString = true
	case t.Kind() == reflect.Array:
		// Arrays need to be addressable for slice operations to work.
		vx2, vy2 := reflect.New(t).Elem(), reflect.New(t).Elem()
		vx2.Set(vx)
		vy2.Set(vy)
		vx, vy = vx2, vy2
	}
	if isString {
		var numTotalRunes, numValidRunes, numLines, lastLineIdx, maxLineLen int
		for i, r := range sx + sy {
			numTotalRunes++
			if (unicode.IsPrint(r) || unicode.IsSpace(r)) && r != utf8.RuneError {
				numValidRunes++
			}
			if r == '\n' {
				if maxLineLen < i-lastLineIdx {
					maxLineLen = i - lastLineIdx
				}
				lastLineIdx = i + 1
				numLines++
			}
		}
		isPureText := numValidRunes == numTotalRunes
		isMostlyText = float64(numValidRunes) > math.Floor(0.90*float64(numTotalRunes))
		isPureLinedText = isPureText && numLines >= 4 && maxLineLen <= 1024
		isBinary = !isMostlyText

		// Avoid diffing by lines if it produces a significantly more complex
		// edit script than diffing by bytes.
		if isPureLinedText {
			ssx = strings.Split(sx, "\n")
			ssy = strings.Split(sy, "\n")
			esLines := diff.Difference(len(ssx), len(ssy), func(ix, iy int) diff.Result {
				return diff.BoolResult(ssx[ix] == ssy[iy])
			})
			esBytes := diff.Difference(len(sx), len(sy), func(ix, iy int) diff.Result {
				return diff.BoolResult(sx[ix] == sy[iy])
			})
			efficiencyLines := float64(esLines.Dist()) / float64(len(esLines))
			efficiencyBytes := float64(esBytes.Dist()) / float64(len(esBytes))
			isPureLinedText = efficiencyLines < 4*efficiencyBytes
		}
	}

	// Format the string into printable records.
	var list textList
	var delim string
	switch {
	// If the text appears to be multi-lined text,
	// then perform differencing across individual lines.
	case isPureLinedText:
		list = opts.formatDiffSlice(
			reflect.ValueOf(ssx), reflect.ValueOf(ssy), 1, "line",
			func(v reflect.Value, d diffMode) textRecord {
				s := formatString(v.Index(0).String())
				return textRecord{Diff: d, Value: textLine(s)}
			},
		)
		delim = "\n"

		// If possible, use a custom triple-quote (""") syntax for printing
		// differences in a string literal. This format is more readable,
		// but has edge-cases where differences are visually indistinguishable.
		// This format is avoided under the following conditions:
		//	• A line starts with `"""`
		//	• A line starts with "..."
		//	• A line contains non-printable characters
		//	• Adjacent different lines differ only by whitespace
		//
		// For example:
		//		"""
		//		... // 3 identical lines
		//		foo
		//		bar
		//	-	baz
		//	+	BAZ
		//		"""
		isTripleQuoted := true
		prevRemoveLines := map[string]bool{}
		prevInsertLines := map[string]bool{}
		var list2 textList
		list2 = append(list2, textRecord{Value: textLine(`"""`), ElideComma: true})
		for _, r := range list {
			if !r.Value.Equal(textEllipsis) {
				line, _ := strconv.Unquote(string(r.Value.(textLine)))
				line = strings.TrimPrefix(strings.TrimSuffix(line, "\r"), "\r") // trim leading/trailing carriage returns for legacy Windows endline support
				normLine := strings.Map(func(r rune) rune {
					if unicode.IsSpace(r) {
						return -1 // drop whitespace to avoid visually indistinguishable output
					}
					return r
				}, line)
				isPrintable := func(r rune) bool {
					return unicode.IsPrint(r) || r == '\t' // specially treat tab as printable
				}
				isTripleQuoted = !strings.HasPrefix(line, `"""`) && !strings.HasPrefix(line, "...") && strings.TrimFunc(line, isPrintable) == ""
				switch r.Diff {
				case diffRemoved:
					isTripleQuoted = isTripleQuoted && !prevInsertLines[normLine]
					prevRemoveLines[normLine] = true
				case diffInserted:
					isTripleQuoted = isTripleQuoted && !prevRemoveLines[normLine]
					prevInsertLines[normLine] = true
				}
				if !isTripleQuoted {
					break
				}
				r.Value = textLine(line)
				r.ElideComma = true
			}
			if !(r.Diff == diffRemoved || r.Diff == diffInserted) { // start a new non-adjacent difference group
				prevRemoveLines = map[string]bool{}
				prevInsertLines = map[string]bool{}
			}
			list2 = append(list2, r)
		}
		if r := list2[len(list2)-1]; r.Diff == diffIdentical && len(r.Value.(textLine)) == 0 {
			list2 = list2[:len(list2)-1] // elide single empty line at the end
		}
		list2 = append(list2, textRecord{Value: textLine(`"""`), ElideComma: true})
		if isTripleQuoted {
			var out textNode = &textWrap{Prefix: "(", Value: list2, Suffix: ")"}
			switch t.Kind() {
			case reflect.String:
				if t != reflect.TypeOf(string("")) {
					out = opts.FormatType(t, out)
				}
			case reflect.Slice:
				// Always emit type for slices since the triple-quote syntax
				// looks like a string (not a slice).
				opts = opts.WithTypeMode(emitType)
				out = opts.FormatType(t, out)
			}
			return out
		}

	// If the text appears to be single-lined text,
	// then perform differencing in approximately fixed-sized chunks.
	// The output is printed as quoted strings.
	case isMostlyText:
		list = opts.formatDiffSlice(
			reflect.ValueOf(sx), reflect.ValueOf(sy), 64, "byte",
			func(v reflect.Value, d diffMode) textRecord {
				s := formatString(v.String())
				return textRecord{Diff: d, Value: textLine(s)}
			},
		)

	// If the text appears to be binary data,
	// then perform differencing in approximately fixed-sized chunks.
	// The output is inspired by hexdump.
	case isBinary:
		list = opts.formatDiffSlice(
			reflect.ValueOf(sx), reflect.ValueOf(sy), 16, "byte",
			func(v reflect.Value, d diffMode) textRecord {
				var ss []string
				for i := 0; i < v.Len(); i++ {
					ss = append(ss, formatHex(v.Index(i).Uint()))
				}
				s := strings.Join(ss, ", ")
				comment := commentString(fmt.Sprintf("%c|%v|", d, formatASCII(v.String())))
				return textRecord{Diff: d, Value: textLine(s), Comment: comment}
			},
		)

	// For all other slices of primitive types,
	// then perform differencing in approximately fixed-sized chunks.
	// The size of each chunk depends on the width of the element kind.
	default:
		var chunkSize int
		if t.Elem().Kind() == reflect.Bool {
			chunkSize = 16
		} else {
			switch t.Elem().Bits() {
			case 8:
				chunkSize = 16
			case 16:
				chunkSize = 12
			case 32:
				chunkSize = 8
			default:
				chunkSize = 8
			}
		}
		list = opts.formatDiffSlice(
			vx, vy, chunkSize, t.Elem().Kind().String(),
			func(v reflect.Value, d diffMode) textRecord {
				var ss []string
				for i := 0; i < v.Len(); i++ {
					switch t.Elem().Kind() {
					case reflect.Int, reflect.Int8, reflect.Int16, reflect.Int32, reflect.Int64:
						ss = append(ss, fmt.Sprint(v.Index(i).Int()))
					case reflect.Uint, reflect.Uint16, reflect.Uint32, reflect.Uint64:
						ss = append(ss, fmt.Sprint(v.Index(i).Uint()))
					case reflect.Uint8, reflect.Uintptr:
						ss = append(ss, formatHex(v.Index(i).Uint()))
					case reflect.Bool, reflect.Float32, reflect.Float64, reflect.Complex64, reflect.Complex128:
						ss = append(ss, fmt.Sprint(v.Index(i).Interface()))
					}
				}
				s := strings.Join(ss, ", ")
				return textRecord{Diff: d, Value: textLine(s)}
			},
		)
	}

	// Wrap the output with appropriate type information.
	var out textNode = &textWrap{Prefix: "{", Value: list, Suffix: "}"}
	if !isMostlyText {
		// The "{...}" byte-sequence literal is not valid Go syntax for strings.
		// Emit the type for extra clarity (e.g. "string{...}").
		if t.Kind() == reflect.String {
			opts = opts.WithTypeMode(emitType)
		}
		return opts.FormatType(t, out)
	}
	switch t.Kind() {
	case reflect.String:
		out = &textWrap{Prefix: "strings.Join(", Value: out, Suffix: fmt.Sprintf(", %q)", delim)}
		if t != reflect.TypeOf(string("")) {
			out = opts.FormatType(t, out)
		}
	case reflect.Slice:
		out = &textWrap{Prefix: "bytes.Join(", Value: out, Suffix: fmt.Sprintf(", %q)", delim)}
		if t != reflect.TypeOf([]byte(nil)) {
			out = opts.FormatType(t, out)
		}
	}
	return out
}

// formatASCII formats s as an ASCII string.
// This is useful for printing binary strings in a semi-legible way.
func formatASCII(s string) string {
	b := bytes.Repeat([]byte{'.'}, len(s))
	for i := 0; i < len(s); i++ {
		if ' ' <= s[i] && s[i] <= '~' {
			b[i] = s[i]
		}
	}
	return string(b)
}

func (opts formatOptions) formatDiffSlice(
	vx, vy reflect.Value, chunkSize int, name string,
	makeRec func(reflect.Value, diffMode) textRecord,
) (list textList) {
	eq := func(ix, iy int) bool {
		return vx.Index(ix).Interface() == vy.Index(iy).Interface()
	}
	es := diff.Difference(vx.Len(), vy.Len(), func(ix, iy int) diff.Result {
		return diff.BoolResult(eq(ix, iy))
	})

	appendChunks := func(v reflect.Value, d diffMode) int {
		n0 := v.Len()
		for v.Len() > 0 {
			n := chunkSize
			if n > v.Len() {
				n = v.Len()
			}
			list = append(list, makeRec(v.Slice(0, n), d))
			v = v.Slice(n, v.Len())
		}
		return n0 - v.Len()
	}

	var numDiffs int
	maxLen := -1
	if opts.LimitVerbosity {
		maxLen = (1 << opts.verbosity()) << 2 // 4, 8, 16, 32, 64, etc...
		opts.VerbosityLevel--
	}

	groups := coalesceAdjacentEdits(name, es)
	groups = coalesceInterveningIdentical(groups, chunkSize/4)
	groups = cleanupSurroundingIdentical(groups, eq)
	maxGroup := diffStats{Name: name}
	for i, ds := range groups {
		if maxLen >= 0 && numDiffs >= maxLen {
			maxGroup = maxGroup.Append(ds)
			continue
		}

		// Print equal.
		if ds.NumDiff() == 0 {
			// Compute the number of leading and trailing equal bytes to print.
			var numLo, numHi int
			numEqual := ds.NumIgnored + ds.NumIdentical
			for numLo < chunkSize*numContextRecords && numLo+numHi < numEqual && i != 0 {
				numLo++
			}
			for numHi < chunkSize*numContextRecords && numLo+numHi < numEqual && i != len(groups)-1 {
				numHi++
			}
			if numEqual-(numLo+numHi) <= chunkSize && ds.NumIgnored == 0 {
				numHi = numEqual - numLo // Avoid pointless coalescing of single equal row
			}

			// Print the equal bytes.
			appendChunks(vx.Slice(0, numLo), diffIdentical)
			if numEqual > numLo+numHi {
				ds.NumIdentical -= numLo + numHi
				list.AppendEllipsis(ds)
			}
			appendChunks(vx.Slice(numEqual-numHi, numEqual), diffIdentical)
			vx = vx.Slice(numEqual, vx.Len())
			vy = vy.Slice(numEqual, vy.Len())
			continue
		}

		// Print unequal.
		len0 := len(list)
		nx := appendChunks(vx.Slice(0, ds.NumIdentical+ds.NumRemoved+ds.NumModified), diffRemoved)
		vx = vx.Slice(nx, vx.Len())
		ny := appendChunks(vy.Slice(0, ds.NumIdentical+ds.NumInserted+ds.NumModified), diffInserted)
		vy = vy.Slice(ny, vy.Len())
		numDiffs += len(list) - len0
	}
	if maxGroup.IsZero() {
		assert(vx.Len() == 0 && vy.Len() == 0)
	} else {
		list.AppendEllipsis(maxGroup)
	}
	return list
}

// coalesceAdjacentEdits coalesces the list of edits into groups of adjacent
// equal or unequal counts.
//
// Example:
//
//	Input:  "..XXY...Y"
//	Output: [
//		{NumIdentical: 2},
//		{NumRemoved: 2, NumInserted 1},
//		{NumIdentical: 3},
//		{NumInserted: 1},
//	]
//
func coalesceAdjacentEdits(name string, es diff.EditScript) (groups []diffStats) {
	var prevMode byte
	lastStats := func(mode byte) *diffStats {
		if prevMode != mode {
			groups = append(groups, diffStats{Name: name})
			prevMode = mode
		}
		return &groups[len(groups)-1]
	}
	for _, e := range es {
		switch e {
		case diff.Identity:
			lastStats('=').NumIdentical++
		case diff.UniqueX:
			lastStats('!').NumRemoved++
		case diff.UniqueY:
			lastStats('!').NumInserted++
		case diff.Modified:
			lastStats('!').NumModified++
		}
	}
	return groups
}

// coalesceInterveningIdentical coalesces sufficiently short (<= windowSize)
// equal groups into adjacent unequal groups that currently result in a
// dual inserted/removed printout. This acts as a high-pass filter to smooth
// out high-frequency changes within the windowSize.
//
// Example:
//
//	WindowSize: 16,
//	Input: [
//		{NumIdentical: 61},              // group 0
//		{NumRemoved: 3, NumInserted: 1}, // group 1
//		{NumIdentical: 6},               // ├── coalesce
//		{NumInserted: 2},                // ├── coalesce
//		{NumIdentical: 1},               // ├── coalesce
//		{NumRemoved: 9},                 // └── coalesce
//		{NumIdentical: 64},              // group 2
//		{NumRemoved: 3, NumInserted: 1}, // group 3
//		{NumIdentical: 6},               // ├── coalesce
//		{NumInserted: 2},                // ├── coalesce
//		{NumIdentical: 1},               // ├── coalesce
//		{NumRemoved: 7},                 // ├── coalesce
//		{NumIdentical: 1},               // ├── coalesce
//		{NumRemoved: 2},                 // └── coalesce
//		{NumIdentical: 63},              // group 4
//	]
//	Output: [
//		{NumIdentical: 61},
//		{NumIdentical: 7, NumRemoved: 12, NumInserted: 3},
//		{NumIdentical: 64},
//		{NumIdentical: 8, NumRemoved: 12, NumInserted: 3},
//		{NumIdentical: 63},
//	]
//
func coalesceInterveningIdentical(groups []diffStats, windowSize int) []diffStats {
	groups, groupsOrig := groups[:0], groups
	for i, ds := range groupsOrig {
		if len(groups) >= 2 && ds.NumDiff() > 0 {
			prev := &groups[len(groups)-2] // Unequal group
			curr := &groups[len(groups)-1] // Equal group
			next := &groupsOrig[i]         // Unequal group
			hadX, hadY := prev.NumRemoved > 0, prev.NumInserted > 0
			hasX, hasY := next.NumRemoved > 0, next.NumInserted > 0
			if ((hadX || hasX) && (hadY || hasY)) && curr.NumIdentical <= windowSize {
				*prev = prev.Append(*curr).Append(*next)
				groups = groups[:len(groups)-1] // Truncate off equal group
				continue
			}
		}
		groups = append(groups, ds)
	}
	return groups
}

// cleanupSurroundingIdentical scans through all unequal groups, and
// moves any leading sequence of equal elements to the preceding equal group and
// moves and trailing sequence of equal elements to the succeeding equal group.
//
// This is necessary since coalesceInterveningIdentical may coalesce edit groups
// together such that leading/trailing spans of equal elements becomes possible.
// Note that this can occur even with an optimal diffing algorithm.
//
// Example:
//
//	Input: [
//		{NumIdentical: 61},
//		{NumIdentical: 1 , NumRemoved: 11, NumInserted: 2}, // assume 3 leading identical elements
//		{NumIdentical: 67},
//		{NumIdentical: 7, NumRemoved: 12, NumInserted: 3},  // assume 10 trailing identical elements
//		{NumIdentical: 54},
//	]
//	Output: [
//		{NumIdentical: 64}, // incremented by 3
//		{NumRemoved: 9},
//		{NumIdentical: 67},
//		{NumRemoved: 9},
//		{NumIdentical: 64}, // incremented by 10
//	]
//
func cleanupSurroundingIdentical(groups []diffStats, eq func(i, j int) bool) []diffStats {
	var ix, iy int // indexes into sequence x and y
	for i, ds := range groups {
		// Handle equal group.
		if ds.NumDiff() == 0 {
			ix += ds.NumIdentical
			iy += ds.NumIdentical
			continue
		}

		// Handle unequal group.
		nx := ds.NumIdentical + ds.NumRemoved + ds.NumModified
		ny := ds.NumIdentical + ds.NumInserted + ds.NumModified
		var numLeadingIdentical, numTrailingIdentical int
		for j := 0; j < nx && j < ny && eq(ix+j, iy+j); j++ {
			numLeadingIdentical++
		}
		for j := 0; j < nx && j < ny && eq(ix+nx-1-j, iy+ny-1-j); j++ {
			numTrailingIdentical++
		}
		if numIdentical := numLeadingIdentical + numTrailingIdentical; numIdentical > 0 {
			if numLeadingIdentical > 0 {
				// Remove leading identical span from this group and
				// insert it into the preceding group.
				if i-1 >= 0 {
					groups[i-1].NumIdentical += numLeadingIdentical
				} else {
					// No preceding group exists, so prepend a new group,
					// but do so after we finish iterating over all groups.
					defer func() {
						groups = append([]diffStats{{Name: groups[0].Name, NumIdentical: numLeadingIdentical}}, groups...)
					}()
				}
				// Increment indexes since the preceding group would have handled this.
				ix += numLeadingIdentical
				iy += numLeadingIdentical
			}
			if numTrailingIdentical > 0 {
				// Remove trailing identical span from this group and
				// insert it into the succeeding group.
				if i+1 < len(groups) {
					groups[i+1].NumIdentical += numTrailingIdentical
				} else {
					// No succeeding group exists, so append a new group,
					// but do so after we finish iterating over all groups.
					defer func() {
						groups = append(groups, diffStats{Name: groups[len(groups)-1].Name, NumIdentical: numTrailingIdentical})
					}()
				}
				// Do not increment indexes since the succeeding group will handle this.
			}

			// Update this group since some identical elements were removed.
			nx -= numIdentical
			ny -= numIdentical
			groups[i] = diffStats{Name: ds.Name, NumRemoved: nx, NumInserted: ny}
		}
		ix += nx
		iy += ny
	}
	return groups
}<|MERGE_RESOLUTION|>--- conflicted
+++ resolved
@@ -80,11 +80,7 @@
 	}
 
 	// Use specialized string diffing for longer slices or strings.
-<<<<<<< HEAD
-	const minLength = 64
-=======
 	const minLength = 32
->>>>>>> dec2f38e
 	return vx.Len() >= minLength && vy.Len() >= minLength
 }
 
